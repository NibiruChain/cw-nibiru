--- conflicted
+++ resolved
@@ -120,10 +120,7 @@
             ))
         }
 
-<<<<<<< HEAD
-        // TODO test
-=======
->>>>>>> e65030dc
+        // TODO test
         ExecuteMsg::DonateToInsuranceFund { donation } => {
             nibiru_msg_to_cw_response(
                 NibiruExecuteMsg::donate_to_insurance_fund(donation),
