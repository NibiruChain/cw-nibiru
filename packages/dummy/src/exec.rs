#[cfg(test)]
pub mod test {

    use std::{fs::File, io::Write, str::FromStr};

    use crate::common::{
        dec_420, u64_420, DUMMY_ADDR, DUMMY_ADDR_2, DUMMY_PAIR,
    };

    use bindings_perp::msg::{ExecuteMsg as NBExecuteMsg, LiquidationArgs};
    use controller::msgs::{ExecuteMsg as ControllerExecuteMsg, MarketParams};
    use shifter::msgs::ExecuteMsg as ShifterExecuteMsg;

    use cosmwasm_schema::cw_serde;
    use cosmwasm_std::{Coin, Decimal, Uint128, Uint256};

    #[cw_serde]
    pub struct ExampleExecuteMsgJson {
        open_position: NBExecuteMsg,
        close_position: NBExecuteMsg,
        add_margin: NBExecuteMsg,
        remove_margin: NBExecuteMsg,
        multi_liquidate: NBExecuteMsg,
        donate_to_insurance_fund: NBExecuteMsg,

        peg_shift: ShifterExecuteMsg,
        depth_shift: ShifterExecuteMsg,

        insurance_fund_withdraw: ControllerExecuteMsg,
        set_market_enabled: ControllerExecuteMsg,
        edit_oracle_params: ControllerExecuteMsg,
        create_market: ControllerExecuteMsg,
    }

    #[test]
    fn save_example_json() {
        let example_msgs = ExampleExecuteMsgJson {
            open_position: execute_open_position(),
            close_position: execute_close_position(),
            add_margin: execute_add_margin(),
            remove_margin: execute_remove_margin(),
            multi_liquidate: execute_multi_liquidate(),
            donate_to_insurance_fund: execute_donate_to_insurance_fund(),
            peg_shift: execute_peg_shift(),
            depth_shift: execute_depth_shift(),
            insurance_fund_withdraw: execute_insurance_fund_withdraw(),
            set_market_enabled: execute_set_market_enabled(),
            edit_oracle_params: execute_edit_oracle_params(),
            create_market: execute_create_market(),
        };
        let json_str = serde_json::to_string_pretty(&example_msgs).unwrap();
        let mut file = File::create("./execute_msg.json").unwrap();
        assert!(file.write_all(json_str.as_bytes()).is_ok());
    }

    pub fn execute_open_position() -> NBExecuteMsg {
        NBExecuteMsg::OpenPosition {
            pair: DUMMY_PAIR.to_string(),
            is_long: true,
            quote_amount: Uint128::from(100u128),
            leverage: Decimal::from_str("5").unwrap(),
            base_amount_limit: Uint128::from(1000u128),
        }
    }

    pub fn execute_close_position() -> NBExecuteMsg {
        NBExecuteMsg::ClosePosition {
            pair: DUMMY_PAIR.to_string(),
        }
    }

    pub fn execute_add_margin() -> NBExecuteMsg {
        NBExecuteMsg::AddMargin {
            pair: DUMMY_PAIR.to_string(),
            margin: Coin {
                denom: "uusd".to_string(),
                amount: Uint128::from(100u128),
            },
        }
    }

    pub fn execute_remove_margin() -> NBExecuteMsg {
        NBExecuteMsg::RemoveMargin {
            pair: DUMMY_PAIR.to_string(),
            margin: Coin {
                denom: "uusd".to_string(),
                amount: Uint128::from(100u128),
            },
        }
    }

    pub fn execute_multi_liquidate() -> NBExecuteMsg {
        NBExecuteMsg::MultiLiquidate {
            pair: DUMMY_PAIR.to_string(),
            liquidations: vec![
                LiquidationArgs {
                    pair: DUMMY_PAIR.to_string(),
                    trader: DUMMY_ADDR.to_string(),
                },
                LiquidationArgs {
                    pair: DUMMY_PAIR.to_string(),
                    trader: DUMMY_ADDR_2.to_string(),
                },
            ],
        }
    }

    pub fn execute_donate_to_insurance_fund() -> NBExecuteMsg {
        NBExecuteMsg::DonateToInsuranceFund {
            donation: Coin {
                denom: "uusd".to_string(),
                amount: Uint128::from(100u128),
            },
        }
    }

    pub fn execute_peg_shift() -> ShifterExecuteMsg {
        ShifterExecuteMsg::PegShift {
            pair: DUMMY_PAIR.to_string(),
            peg_mult: dec_420(),
        }
    }

    pub fn execute_depth_shift() -> ShifterExecuteMsg {
        ShifterExecuteMsg::DepthShift {
            pair: DUMMY_PAIR.to_string(),
            depth_mult: dec_420(),
        }
    }

    pub fn execute_insurance_fund_withdraw() -> ControllerExecuteMsg {
        ControllerExecuteMsg::InsuranceFundWithdraw {
            amount: Uint256::from(420u128),
            to: DUMMY_ADDR_2.to_string(),
        }
    }

    pub fn execute_set_market_enabled() -> ControllerExecuteMsg {
        ControllerExecuteMsg::SetMarketEnabled {
            pair: DUMMY_PAIR.to_string(),
            enabled: true,
        }
    }

    pub fn execute_edit_oracle_params() -> ControllerExecuteMsg {
        ControllerExecuteMsg::EditOracleParams {
            vote_period: Some(u64_420()),
            vote_threshold: Some(dec_420()),
            reward_band: Some(dec_420()),
            whitelist: Some(
                vec![DUMMY_ADDR, DUMMY_ADDR_2]
                    .iter()
                    .map(|&s| s.to_string())
                    .collect(),
            ),
            slash_fraction: Some(dec_420()),
            slash_window: Some(u64_420()),
            min_valid_per_window: Some(dec_420()),
            twap_lookback_window: Some(u64_420()),
            min_voters: Some(u64_420()),
            validator_fee_ratio: Some(dec_420()),
        }
    }

    pub fn execute_create_market() -> ControllerExecuteMsg {
<<<<<<< HEAD
        ControllerExecuteMsg::CreateMarket {
            pair: DUMMY_PAIR.to_string(),
            peg_mult: dec_420(),
            sqrt_depth: dec_420(),
            market_params: None,
=======
        ControllerExecuteMsg::CreateMarket { 
            pair: DUMMY_PAIR.to_string(),
            peg_mult: dec_420(), 
            sqrt_depth: dec_420(), 
            market_params: None, 
>>>>>>> 601912c8
        }
    }

    pub fn liquidation_args() -> LiquidationArgs {
        LiquidationArgs {
            pair: DUMMY_PAIR.to_string(),
            trader: "trader".to_string(),
        }
    }
}<|MERGE_RESOLUTION|>--- conflicted
+++ resolved
@@ -163,19 +163,11 @@
     }
 
     pub fn execute_create_market() -> ControllerExecuteMsg {
-<<<<<<< HEAD
         ControllerExecuteMsg::CreateMarket {
             pair: DUMMY_PAIR.to_string(),
             peg_mult: dec_420(),
             sqrt_depth: dec_420(),
             market_params: None,
-=======
-        ControllerExecuteMsg::CreateMarket { 
-            pair: DUMMY_PAIR.to_string(),
-            peg_mult: dec_420(), 
-            sqrt_depth: dec_420(), 
-            market_params: None, 
->>>>>>> 601912c8
         }
     }
 
